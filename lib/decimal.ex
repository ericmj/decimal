--- conflicted
+++ resolved
@@ -1336,14 +1336,10 @@
   defp increment?(:half_up, _, _, [digit | _]),
     do: digit >= ?5
 
-<<<<<<< HEAD
-  defp increment?(:half_even, _, [], [?5|rest]),
+  defp increment?(:half_even, _, [], [?5 | rest]),
     do: any_nonzero(rest)
 
-  defp increment?(:half_even, _, signif, [?5|rest]),
-=======
   defp increment?(:half_even, _, signif, [?5 | rest]),
->>>>>>> d0245238
     do: any_nonzero(rest) or Kernel.rem(:lists.last(signif), 2) == 1
 
   defp increment?(:half_even, _, _, [digit | _]),
