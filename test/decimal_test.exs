defmodule DecimalTest do
  use ExUnit.Case, async: true

  alias Decimal.Context
  alias Decimal.Error

  require Decimal

  doctest Decimal

  defmacrop d(sign, coef, exp) do
    quote do
      %Decimal{sign: unquote(sign), coef: unquote(coef), exp: unquote(exp)}
    end
  end

  defmacrop sigil_d(str, _opts) do
    quote do
      Decimal.new(unquote(str))
    end
  end

  test "test functions" do
    assert Decimal.nan?(~d"nan")
    refute Decimal.nan?(~d"0")

    assert Decimal.inf?(~d"inf")
    refute Decimal.inf?(~d"0")

    assert Decimal.decimal?(~d"nan")
    assert Decimal.decimal?(~d"inf")
    assert Decimal.decimal?(~d"0")
    refute Decimal.decimal?(42)
    refute Decimal.decimal?("42")
  end

  test "basic conversion" do
    assert Decimal.new(d(-1, 3, 2)) == d(-1, 3, 2)
    assert Decimal.new(123) == d(1, 123, 0)
  end

  test "float conversion" do
    assert Decimal.new(123.0) == d(1, 1230, -1)
    assert Decimal.new(-1.5) == d(-1, 15, -1)
  end

  test "string conversion" do
    assert Decimal.new("123") == d(1, 123, 0)
    assert Decimal.new("+123") == d(1, 123, 0)
    assert Decimal.new("-123") == d(-1, 123, 0)

    assert Decimal.new("123.0") == d(1, 1230, -1)
    assert Decimal.new("+123.0") == d(1, 1230, -1)
    assert Decimal.new("-123.0") == d(-1, 1230, -1)

    assert Decimal.new("1.5") == d(1, 15, -1)
    assert Decimal.new("+1.5") == d(1, 15, -1)
    assert Decimal.new("-1.5") == d(-1, 15, -1)

    assert Decimal.new(".0") == d(1, 0, -1)
    assert Decimal.new("0.") == d(1, 0, 0)

    assert Decimal.new("0") == d(1, 0, 0)
    assert Decimal.new("+0") == d(1, 0, 0)
    assert Decimal.new("-0") == d(-1, 0, 0)

    assert Decimal.new("1230e13") == d(1, 1230, 13)
    assert Decimal.new("+1230e+2") == d(1, 1230, 2)
    assert Decimal.new("-1230e-2") == d(-1, 1230, -2)


    assert Decimal.new("1230.00e13") == d(1, 123000, 11)
    assert Decimal.new("+1230.1230e+5") == d(1, 12301230, 1)
    assert Decimal.new("-1230.01010e-5") == d(-1, 123001010, -10)

    assert Decimal.new("0e0") == d(1, 0, 0)
    assert Decimal.new("+0e-0") == d(1, 0, 0)
    assert Decimal.new("-0e+0") == d(-1, 0, 0)

    assert Decimal.new("inf") == d(1, :inf, 0)
    assert Decimal.new("infinity") == d(1, :inf, 0)
    assert Decimal.new("-InfInitY") == d(-1, :inf, 0)

    assert Decimal.new("nAn") == d(1, :qNaN, 0)
    assert Decimal.new("-NaN") == d(-1, :qNaN, 0)

    assert Decimal.new("snAn") == d(1, :sNaN, 0)
    assert Decimal.new("-sNaN") == d(-1, :sNaN, 0)
  end

  test "conversion error" do
    assert_raise Error, fn ->
      Decimal.new("")
    end

    assert_raise Error, fn ->
      Decimal.new("test")
    end

    assert_raise Error, fn ->
      Decimal.new("e0")
    end

    assert_raise Error, fn ->
      Decimal.new("42.+42")
    end

    assert_raise FunctionClauseError, fn ->
      Decimal.new(:atom)
    end

    assert_raise Error, fn ->
      Decimal.new("42e0.0")
    end
  end

  test "abs" do
    assert Decimal.abs(~d"123") == d(1, 123, 0)
    assert Decimal.abs(~d"-123") == d(1, 123, 0)
    assert Decimal.abs(~d"-12.5e2") == d(1, 125, 1)
    assert Decimal.abs(~d"-42e-42") == d(1, 42, -42)
    assert Decimal.abs(~d"-inf") == d(1, :inf, 0)
    assert Decimal.abs(~d"nan") == d(1, :qNaN, 0)

    assert_raise Error, fn ->
      Decimal.abs(~d"snan")
    end
  end

  test "add" do
    assert Decimal.add(~d"0", ~d"0") == d(1, 0, 0)
    assert Decimal.add(~d"1", ~d"1") == d(1, 2, 0)
    assert Decimal.add(~d"1.3e3", ~d"2.4e2") == d(1, 154, 1)
    assert Decimal.add(~d"0.42", ~d"-1.5") == d(-1, 108, -2)
    assert Decimal.add(~d"-2e-2", ~d"-2e-2") == d(-1, 4, -2)
    assert Decimal.add(~d"-0", ~d"0") == d(1, 0, 0)
    assert Decimal.add(~d"-0", ~d"-0") == d(-1, 0, 0)
    assert Decimal.add(~d"2", ~d"-2") == d(1, 0, 0)
    assert Decimal.add(~d"5", ~d"nan") == d(1, :qNaN, 0)
    assert Decimal.add(~d"inf", ~d"inf") == d(1, :inf, 0)
    assert Decimal.add(~d"-inf", ~d"-inf") == d(-1, :inf, 0)

    assert Decimal.add(d(1, :inf, 2), d(1, :inf, 5)) == d(1, :inf, 5)

    Decimal.with_context(%Context{precision: 5, rounding: :floor}, fn ->
      Decimal.add(~d"2", ~d"-2") == d(-1, 0, 0)
    end)

    assert Decimal.add(~d"inf", ~d"5") == d(1, :inf, 0)
    assert Decimal.add(~d"5", ~d"-inf") == d(-1, :inf, 0)

    assert_raise Error, fn ->
      Decimal.add(~d"inf", ~d"-inf")
    end
    assert_raise Error, fn ->
      Decimal.add(~d"snan", ~d"0")
    end
  end

  test "sub" do
    assert Decimal.sub(~d"0", ~d"0") == d(1, 0, 0)
    assert Decimal.sub(~d"1", ~d"2") == d(-1, 1, 0)
    assert Decimal.sub(~d"1.3e3", ~d"2.4e2") == d(1, 106, 1)
    assert Decimal.sub(~d"0.42", ~d"-1.5") == d(1, 192, -2)
    assert Decimal.sub(~d"2e-2", ~d"-2e-2") == d(1, 4, -2)
    assert Decimal.sub(~d"-0", ~d"0") == d(-1, 0, 0)
    assert Decimal.sub(~d"-0", ~d"-0") == d(1, 0, 0)
    assert Decimal.add(~d"5", ~d"nan") == d(1, :qNaN, 0)

    Decimal.with_context(%Context{precision: 5, rounding: :floor}, fn ->
      Decimal.sub(~d"2", ~d"2") == d(-1, 0, 0)
    end)

    assert Decimal.sub(~d"inf", ~d"5") == d(1, :inf, 0)
    assert Decimal.sub(~d"5", ~d"-inf") == d(1, :inf, 0)

    assert_raise Error, fn ->
      Decimal.sub(~d"inf", ~d"inf")
    end
    assert_raise Error, fn ->
      Decimal.sub(~d"snan", ~d"0")
    end
  end

  test "compare" do
    assert Decimal.compare(~d"420", ~d"42e1") == d(1, 0, 0)
    assert Decimal.compare(~d"1", ~d"0") == d(1, 1, 0)
    assert Decimal.compare(~d"0", ~d"1") == d(-1, 1, 0)
    assert Decimal.compare(~d"0", ~d"-0") == d(1, 0, 0)
    assert Decimal.compare(~d"nan", ~d"1") == d(1, :qNaN, 0)
    assert Decimal.compare(~d"1", ~d"nan") == d(1, :qNaN, 0)

    assert Decimal.compare(~d"-inf", ~d"inf") == d(-1, 1, 0)
    assert Decimal.compare(~d"inf", ~d"-inf") == d(1, 1, 0)
    assert Decimal.compare(~d"inf", ~d"0") == d(1, 1, 0)
    assert Decimal.compare(~d"-inf", ~d"0") == d(-1, 1, 0)
    assert Decimal.compare(~d"0", ~d"inf") == d(-1, 1, 0)
    assert Decimal.compare(~d"0", ~d"-inf") == d(1, 1, 0)
    assert Decimal.compare(~d"nan", ~d"inf") == d(1, :qNaN, 0)
    assert Decimal.compare(~d"nan", ~d"-inf") == d(1, :qNaN, 0)

    assert_raise Error, fn ->
      Decimal.compare(~d"snan", ~d"0")
    end
  end

  test "cmp" do
    assert Decimal.cmp(~d"420", ~d"42e1") == :eq
    assert Decimal.cmp(~d"1", ~d"0") == :gt
    assert Decimal.cmp(~d"0", ~d"1") == :lt
    assert Decimal.cmp(~d"0", ~d"-0") == :eq

    assert_raise Error, fn ->
      Decimal.compare(~d"snan", ~d"0")
    end

    assert_raise CaseClauseError, fn ->
      Decimal.cmp(~d"nan", ~d"1")
    end
  end

  test "equal?" do
    assert Decimal.equal?(~d"420", ~d"42e1")
    refute Decimal.equal?(~d"1", ~d"0")
    refute Decimal.equal?(~d"0", ~d"1")
    assert Decimal.equal?(~d"0", ~d"-0")
    refute Decimal.equal?(~d"nan", ~d"1")
    refute Decimal.equal?(~d"1", ~d"nan")

    assert_raise Error, fn ->
      Decimal.equal?(~d"snan", ~d"0")
    end
  end

  test "div" do
    Decimal.with_context(%Context{precision: 5, rounding: :half_up}, fn ->
      assert Decimal.div(~d"1", ~d"3") == d(1, 33333, -5)
      assert Decimal.div(~d"42", ~d"2") == d(1, 21, 0)
      assert Decimal.div(~d"123", ~d"12345") == d(1, 99635, -7)
      assert Decimal.div(~d"123", ~d"123") == d(1, 1, 0)
      assert Decimal.div(~d"-1", ~d"5") == d(-1, 2, -1)
      assert Decimal.div(~d"-1", ~d"-1") == d(1, 1, 0)
      assert Decimal.div(~d"2", ~d"-5") == d(-1, 4, -1)
    end)

    Decimal.with_context(%Context{precision: 2, rounding: :half_up}, fn ->
      assert Decimal.div(~d"31", ~d"2") == d(1, 16, 0)
    end)

    Decimal.with_context(%Context{precision: 2, rounding: :floor}, fn ->
      assert Decimal.div(~d"31", ~d"2") == d(1, 15, 0)
    end)

    assert Decimal.div(~d"0", ~d"3") == d(1, 0, 0)
    assert Decimal.div(~d"-0", ~d"3") == d(-1, 0, 0)
    assert Decimal.div(~d"0", ~d"-3") == d(-1, 0, 0)
    assert Decimal.div(~d"nan", ~d"2") == d(1, :qNaN, 0)

    assert Decimal.div(~d"-inf", ~d"-2") == d(1, :inf, 0)
    assert Decimal.div(~d"5", ~d"-inf") == d(-1, 0, 0)

    assert_raise Error, fn ->
      Decimal.div(~d"inf", ~d"inf")
    end
    assert_raise Error, fn ->
      Decimal.div(~d"snan", ~d"2")
    end
    assert_raise Error, fn ->
      Decimal.div(~d"-2", ~d"-snan")
    end
    assert_raise Error, fn ->
      Decimal.div(~d"0", ~d"-0")
    end
  end

  test "div_int" do
    assert Decimal.div_int(~d"1", ~d"0.3") == d(1, 3, 0)
    assert Decimal.div_int(~d"2", ~d"3") == d(1, 0, 0)
    assert Decimal.div_int(~d"42", ~d"2") == d(1, 21, 0)
    assert Decimal.div_int(~d"123", ~d"23") == d(1, 5, 0)
    assert Decimal.div_int(~d"123", ~d"-23") == d(-1, 5, 0)
    assert Decimal.div_int(~d"-123", ~d"23") == d(-1, 5, 0)
    assert Decimal.div_int(~d"-123", ~d"-23") == d(1, 5, 0)
    assert Decimal.div_int(~d"1", ~d"0.3") == d(1, 3, 0)
    assert Decimal.div_int(~d"4", ~d"8") == d(1, 0, 0)

    assert Decimal.div_int(~d"0", ~d"3") == d(1, 0, 0)
    assert Decimal.div_int(~d"-0", ~d"3") == d(-1, 0, 0)
    assert Decimal.div_int(~d"0", ~d"-3") == d(-1, 0, 0)
    assert Decimal.div_int(~d"nan", ~d"2") == d(1, :qNaN, 0)

    assert Decimal.div_int(~d"-inf", ~d"-2") == d(1, :inf, 0)
    assert Decimal.div_int(~d"5", ~d"-inf") == d(-1, 0, 0)

    assert_raise Error, fn ->
      Decimal.div_int(~d"inf", ~d"inf")
    end
    assert_raise Error, fn ->
      Decimal.div_int(~d"snan", ~d"2")
    end
    assert_raise Error, fn ->
      Decimal.div_int(~d"-2", ~d"-snan")
    end
    assert_raise Error, fn ->
      Decimal.div_int(~d"0", ~d"-0")
    end
  end

  test "rem" do
    assert Decimal.rem(~d"1", ~d"3") == d(1, 1, 0)
    assert Decimal.rem(~d"42", ~d"2") == d(1, 0, 0)
    assert Decimal.rem(~d"123", ~d"23") == d(1, 8, 0)
    assert Decimal.rem(~d"123", ~d"-23") == d(1, 8, 0)
    assert Decimal.rem(~d"-123", ~d"23") == d(-1, 8, 0)
    assert Decimal.rem(~d"-123", ~d"-23") == d(-1, 8, 0)
    assert Decimal.rem(~d"1", ~d"0.3") == d(1, 1, -1)
    assert Decimal.rem(~d"4", ~d"8") == d(1, 4, 0)

    assert Decimal.rem(~d"2.1", ~d"3") == d(1, 21, -1)
    assert Decimal.rem(~d"10", ~d"3") == d(1, 1, 0)
    assert Decimal.rem(~d"-10", ~d"3") == d(-1, 1, 0)
    assert Decimal.rem(~d"10.2", ~d"1") == d(1, 2, -1)
    assert Decimal.rem(~d"10", ~d"0.3") == d(1, 1, -1)
    assert Decimal.rem(~d"3.6", ~d"1.3") == d(1, 10, -1)

    assert Decimal.rem(~d"-inf", ~d"-2") == d(-1, 0, 0)
    assert Decimal.rem(~d"5", ~d"-inf") == d(1, :inf, 0)
    assert Decimal.rem(~d"nan", ~d"2") == d(1, :qNaN, 0)

    assert_raise Error, fn ->
      Decimal.rem(~d"inf", ~d"inf")
    end
    assert_raise Error, fn ->
      Decimal.rem(~d"snan", ~d"2")
    end
    assert_raise Error, fn ->
      Decimal.rem(~d"-2", ~d"-snan")
    end
    assert_raise Error, fn ->
      Decimal.rem(~d"0", ~d"-0")
    end
  end

  test "max" do
    assert Decimal.max(~d"0", ~d"0") == d(1, 0, 0)
    assert Decimal.max(~d"1", ~d"0") == d(1, 1, 0)
    assert Decimal.max(~d"0", ~d"1") == d(1, 1, 0)
    assert Decimal.max(~d"-1", ~d"1") == d(1, 1, 0)
    assert Decimal.max(~d"1", ~d"-1") == d(1, 1, 0)
    assert Decimal.max(~d"-30", ~d"-40") == d(-1, 30, 0)

    assert Decimal.max(~d"+0", ~d"-0") == d(1, 0, 0)
    assert Decimal.max(~d"2e1", ~d"20") == d(1, 2, 1)
    assert Decimal.max(~d"-2e1", ~d"-20") == d(-1, 20, 0)

    assert Decimal.max(~d"-inf", ~d"5") == d(1, 5, 0)
    assert Decimal.max(~d"inf", ~d"5") == d(1, :inf, 0)

    assert Decimal.max(~d"nan", ~d"1") == d(1, 1, 0)
    assert Decimal.max(~d"2", ~d"nan") == d(1, 2, 0)

    assert_raise Error, fn ->
      Decimal.max(~d"snan", ~d"2")
    end
  end

  test "min" do
    assert Decimal.min(~d"0", ~d"0") == d(1, 0, 0)
    assert Decimal.min(~d"-1", ~d"0") == d(-1, 1, 0)
    assert Decimal.min(~d"0", ~d"-1") == d(-1, 1, 0)
    assert Decimal.min(~d"-1", ~d"1") == d(-1, 1, 0)
    assert Decimal.min(~d"1", ~d"0") == d(1, 0, 0)
    assert Decimal.min(~d"-30", ~d"-40") == d(-1, 40, 0)

    assert Decimal.min(~d"+0", ~d"-0") == d(-1, 0, 0)
    assert Decimal.min(~d"2e1", ~d"20") == d(1, 20, 0)
    assert Decimal.min(~d"-2e1", ~d"-20") == d(-1, 2, 1)

    assert Decimal.min(~d"-inf", ~d"5") == d(-1, :inf, 0)
    assert Decimal.min(~d"inf", ~d"5") == d(1, 5, 0)

    assert Decimal.min(~d"nan", ~d"1") == d(1, 1, 0)
    assert Decimal.min(~d"2", ~d"nan") == d(1, 2, 0)

    assert_raise Error, fn ->
      Decimal.min(~d"snan", ~d"2")
    end
  end

  test "minus" do
    assert Decimal.minus(~d"0") == d(-1, 0, 0)
    assert Decimal.minus(~d"1") == d(-1, 1, 0)
    assert Decimal.minus(~d"-1") == d(1, 1, 0)

    assert Decimal.minus(~d"inf") == d(-1, :inf, 0)
    assert Decimal.minus(~d"nan") == d(1, :qNaN, 0)

    assert_raise Error, fn ->
      Decimal.minus(~d"snan")
    end
  end

  test "plus" do
    Decimal.with_context(%Context{precision: 2}, fn ->
      assert Decimal.plus(~d"0") == d(1, 0, 0)
      assert Decimal.plus(~d"5") == d(1, 5, 0)
      assert Decimal.plus(~d"123") == d(1, 12, 1)
      assert Decimal.plus(~d"nan") == d(1, :qNaN, 0)
    end)

    assert_raise Error, fn ->
      Decimal.plus(~d"snan")
    end
  end

  test "mult" do
    assert Decimal.mult(~d"0", ~d"0") == d(1, 0, 0)
    assert Decimal.mult(~d"42", ~d"0") == d(1, 0, 0)
    assert Decimal.mult(~d"0", ~d"42") == d(1, 0, 0)
    assert Decimal.mult(~d"5", ~d"5") == d(1, 25, 0)
    assert Decimal.mult(~d"-5", ~d"5") == d(-1, 25, 0)
    assert Decimal.mult(~d"5", ~d"-5") == d(-1, 25, 0)
    assert Decimal.mult(~d"-5", ~d"-5") == d(1, 25, 0)
    assert Decimal.mult(~d"42", ~d"0.42") == d(1, 1764, -2)
    assert Decimal.mult(~d"0.03", ~d"0.3") == d(1, 9, -3)

    assert Decimal.mult(~d"0", ~d"-0") == d(-1, 0, 0)
    assert Decimal.mult(~d"0", ~d"3") == d(1, 0, 0)
    assert Decimal.mult(~d"-0", ~d"3") == d(-1, 0, 0)
    assert Decimal.mult(~d"0", ~d"-3") == d(-1, 0, 0)

    assert Decimal.mult(~d"inf", ~d"-3") == d(-1, :inf, 0)
    assert Decimal.mult(~d"nan", ~d"2") == d(1, :qNaN, 0)

    assert_raise Error, fn ->
      Decimal.mult(~d"snan", ~d"2")
    end
    assert_raise Error, fn ->
      Decimal.mult(~d"-2", ~d"-snan")
    end
    assert_raise Error, fn ->
      Decimal.mult(~d"inf", ~d"0")
    end
    assert_raise Error, fn ->
      Decimal.mult(~d"0", ~d"-inf")
    end
  end

  test "reduce" do
    assert Decimal.reduce(~d"2.1") == d(1, 21, -1)
    assert Decimal.reduce(~d"2.10") == d(1, 21, -1)
    assert Decimal.reduce(~d"-2") == d(-1, 2, 0)
    assert Decimal.reduce(~d"-2.00") == d(-1, 2, 0)
    assert Decimal.reduce(~d"200") == d(1, 2, 2)
    assert Decimal.reduce(~d"0") == d(1, 0, 0)
    assert Decimal.reduce(~d"-0") == d(-1, 0, 0)
    assert Decimal.reduce(~d"-inf") == d(-1, :inf, 0)
    assert Decimal.reduce(~d"nan") == d(1, :qNaN, 0)

    assert_raise Error, fn ->
      Decimal.reduce(~d"snan")
    end
  end

  test "to_string normal" do
    assert Decimal.to_string(~d"0", :normal) == "0"
    assert Decimal.to_string(~d"42", :normal) == "42"
    assert Decimal.to_string(~d"42.42", :normal) == "42.42"
    assert Decimal.to_string(~d"0.42", :normal) == "0.42"
    assert Decimal.to_string(~d"0.0042", :normal) == "0.0042"
    assert Decimal.to_string(~d"-1", :normal) == "-1"
    assert Decimal.to_string(~d"-0", :normal) == "-0"
    assert Decimal.to_string(~d"-1.23", :normal) == "-1.23"
    assert Decimal.to_string(~d"-0.0123", :normal) == "-0.0123"
    assert Decimal.to_string(~d"nan", :normal) == "NaN"
    assert Decimal.to_string(~d"-nan", :normal) == "-NaN"
    assert Decimal.to_string(~d"-inf", :normal) == "-Infinity"
  end

  test "to_string scientific" do
    assert Decimal.to_string(~d"123", :scientific) == "123"
    assert Decimal.to_string(~d"-123", :scientific) == "-123"
    assert Decimal.to_string(~d"123e1", :scientific) == "1.23E+3"
    assert Decimal.to_string(~d"123e3", :scientific) == "1.23E+5"
    assert Decimal.to_string(~d"123e-1", :scientific) == "12.3"
    assert Decimal.to_string(~d"123e-5", :scientific) == "0.00123"
    assert Decimal.to_string(~d"123e-10", :scientific) == "1.23E-8"
    assert Decimal.to_string(~d"-123e-12", :scientific) == "-1.23E-10"
    assert Decimal.to_string(~d"0", :scientific) == "0"
    assert Decimal.to_string(~d"0e-2", :scientific) == "0.00"
    assert Decimal.to_string(~d"0e2", :scientific) == "0E+2"
    assert Decimal.to_string(~d"-0", :scientific) == "-0"
    assert Decimal.to_string(~d"5e-6", :scientific) == "0.000005"
    assert Decimal.to_string(~d"50e-7", :scientific) == "0.0000050"
    assert Decimal.to_string(~d"5e-7", :scientific) == "5E-7"
    assert Decimal.to_string(~d"4321.768", :scientific) == "4321.768"
    assert Decimal.to_string(~d"-0", :scientific) == "-0"
    assert Decimal.to_string(~d"nan", :scientific) == "NaN"
    assert Decimal.to_string(~d"-nan", :scientific) == "-NaN"
    assert Decimal.to_string(~d"-inf", :scientific) == "-Infinity"
    assert Decimal.to_string(~d"84e-1", :scientific) == "8.4"
    assert Decimal.to_string(~d"22E+2", :scientific) == "2.2E+3"
  end

  test "to_string raw" do
    assert Decimal.to_string(~d"2", :raw) == "2"
    assert Decimal.to_string(~d"300", :raw) == "300"
    assert Decimal.to_string(~d"4321.768", :raw) == "4321768E-3"
    assert Decimal.to_string(~d"-53000", :raw) == "-53000"
    assert Decimal.to_string(~d"0.0042", :raw) == "42E-4"
    assert Decimal.to_string(~d"0.2", :raw) == "2E-1"
    assert Decimal.to_string(~d"-0.0003", :raw) == "-3E-4"
    assert Decimal.to_string(~d"-0", :raw) == "-0"
    assert Decimal.to_string(~d"nan", :raw) == "NaN"
    assert Decimal.to_string(~d"-nan", :raw) == "-NaN"
    assert Decimal.to_string(~d"-inf", :raw) == "-Infinity"
  end

  test "to_integer" do
    Decimal.with_context(%Context{precision: 36, rounding: :floor}, fn ->
      assert Decimal.to_integer(~d"0") == 0
      assert Decimal.to_integer(~d"300") == 300
      assert Decimal.to_integer(~d"-53000") == -53000
      assert Decimal.to_integer(~d"-0") == 0
      assert Decimal.to_integer(d(1, 10, 2)) == 1000
      assert Decimal.to_integer(d(1, 1000, -2)) == 10
      assert Decimal.to_integer(~d"123456789123489123456789") == 123456789123489123456789
      assert Decimal.to_integer(Decimal.mult(~d"123456789123489123456789", ~d"1000")) == 123456789123489123456789000
      assert Decimal.to_integer(d(1, 1365900000000000000000, -2)) == 13659000000000000000

      assert_raise FunctionClauseError, fn ->
        Decimal.to_integer(d(1, 1001, -2))
      end

      assert_raise FunctionClauseError, fn ->
        Decimal.to_integer(d(1, :qNaN, 0))
      end
    end)
  end

  test "to_float" do
    Decimal.with_context(%Context{precision: 36, rounding: :floor}, fn ->
      assert Decimal.to_float(~d"0") === 0.0
      assert Decimal.to_float(~d"-0") === 0.0
      assert Decimal.to_float(~d"-0.0") === 0.0
      assert Decimal.to_float(~d"3.00") === 3.00
      assert Decimal.to_float(~d"-53.000") === -53.000
      assert Decimal.to_float(~d"53000") === 53000.0
      assert Decimal.to_float(~d"123.456") === 123.456
      assert Decimal.to_float(~d"-123.456") === -123.456
      assert Decimal.to_float(~d"123.45600") === 123.456
      assert Decimal.to_float(~d"123456.789") === 123456.789
      assert Decimal.to_float(~d"123456789.123456789") === 123456789.12345679

      assert Decimal.to_float(~d"94503599627370496") === 94503599627370496.0
      assert Decimal.to_float(~d"94503599627370496.376") === 94503599627370496.376
      assert Decimal.to_float(~d"4503599627370496") === 4503599627370496.0
      assert Decimal.to_float(~d"2251799813685248") === 2251799813685248.0
      assert Decimal.to_float(~d"9007199254740992") === 9007199254740992.0

      assert_raise FunctionClauseError, fn ->
        Decimal.to_float(d(1, :qNaN, 0))
      end
    end)
  end

  test "precision down" do
    Decimal.with_context(%Context{precision: 2, rounding: :down}, fn ->
      assert Decimal.add(~d"0", ~d"1.02") == d(1, 10, -1)
      assert Decimal.add(~d"0", ~d"102") == d(1, 10, 1)
      assert Decimal.add(~d"0", ~d"-102") == d(-1, 10, 1)
      assert Decimal.add(~d"0", ~d"1.1") == d(1, 11, -1)
    end)
  end

  test "precision ceiling" do
    Decimal.with_context(%Context{precision: 2, rounding: :ceiling}, fn ->
      assert Decimal.add(~d"0", ~d"1.02") == d(1, 11, -1)
      assert Decimal.add(~d"0", ~d"102") == d(1, 11, 1)
      assert Decimal.add(~d"0", ~d"-102") == d(-1, 10, 1)
      assert Decimal.add(~d"0", ~d"106") == d(1, 11, 1)
    end)
  end

  test "precision floor" do
    Decimal.with_context(%Context{precision: 2, rounding: :floor}, fn ->
      assert Decimal.add(~d"0", ~d"1.02") == d(1, 10, -1)
      assert Decimal.add(~d"0", ~d"1.10") == d(1, 11, -1)
      assert Decimal.add(~d"0", ~d"-123") == d(-1, 13, 1)
    end)
  end

  test "precision half up" do
    Decimal.with_context(%Context{precision: 2, rounding: :half_up}, fn ->
      assert Decimal.add(~d"0", ~d"1.02") == d(1, 10, -1)
      assert Decimal.add(~d"0", ~d"1.05") == d(1, 11, -1)
      assert Decimal.add(~d"0", ~d"-1.05") == d(-1, 11, -1)
      assert Decimal.add(~d"0", ~d"123") == d(1, 12, 1)
      assert Decimal.add(~d"0", ~d"-123") == d(-1, 12, 1)
      assert Decimal.add(~d"0", ~d"125") == d(1, 13, 1)
      assert Decimal.add(~d"0", ~d"-125") == d(-1, 13, 1)
      assert Decimal.add(~d"0", ~d"243.48") == d(1, 24, 1)
    end)
  end

  test "precision half even" do
    Decimal.with_context(%Context{precision: 2, rounding: :half_even}, fn ->
      assert Decimal.add(~d"0", ~d"9.99") == d(1, 100, -1)
      assert Decimal.add(~d"0", ~d"1.0") == d(1, 10, -1)
      assert Decimal.add(~d"0", ~d"123") == d(1, 12, 1)
      assert Decimal.add(~d"0", ~d"6.66") == d(1, 67, -1)
      assert Decimal.add(~d"0", ~d"9.99") == d(1, 100, -1)
      assert Decimal.add(~d"0", ~d"-6.66") == d(-1, 67, -1)
      assert Decimal.add(~d"0", ~d"-9.99") == d(-1, 100, -1)
    end)

    Decimal.with_context(%Context{precision: 3, rounding: :half_even}, fn ->
      assert Decimal.add(~d"0", ~d"244.58") == d(1, 245, 0)
    end)
  end

  test "precision half down" do
    Decimal.with_context(%Context{precision: 2, rounding: :half_down}, fn ->
      assert Decimal.add(~d"0", ~d"1.02") == d(1, 10, -1)
      assert Decimal.add(~d"0", ~d"1.05") == d(1, 10, -1)
      assert Decimal.add(~d"0", ~d"-1.05") == d(-1, 10, -1)
      assert Decimal.add(~d"0", ~d"123") == d(1, 12, 1)
      assert Decimal.add(~d"0", ~d"125") == d(1, 12, 1)
      assert Decimal.add(~d"0", ~d"-125") == d(-1, 12, 1)
    end)
  end

  test "precision up" do
    Decimal.with_context(%Context{precision: 2, rounding: :up}, fn ->
      assert Decimal.add(~d"0", ~d"1.02") == d(1, 11, -1)
      assert Decimal.add(~d"0", ~d"102") == d(1, 11, 1)
      assert Decimal.add(~d"0", ~d"-102") == d(-1, 11, 1)
      assert Decimal.add(~d"0", ~d"1.1") == d(1, 11, -1)
    end)
  end

  test "round special" do
    assert Decimal.round(~d"inf", 2, :down) == d(1, :inf, 0)
    assert Decimal.round(~d"nan", 2, :down) == d(1, :qNaN, 0)

    assert_raise Error, fn ->
      Decimal.round(~d"snan", 2, :down)
    end
  end

  test "round down" do
    round = &Decimal.round(&1, 2, :down)
    roundneg = &Decimal.round(&1, -2, :down)
    assert round.(~d"1.02") == d(1, 102, -2)
    assert round.(~d"1.029") == d(1, 102, -2)
    assert round.(~d"-1.029") == d(-1, 102, -2)
    assert round.(~d"102") == d(1, 10200, -2)
    assert round.(~d"0.001") == d(1, 0, -2)
    assert round.(~d"-0.001") == d(-1, 0, -2)
    assert roundneg.(~d"1.02") == d(1, 0, 2)
    assert roundneg.(~d"102") == d(1, 1, 2)
    assert roundneg.(~d"1099") == d(1, 10, 2)
  end

  test "round ceiling" do
    round = &Decimal.round(&1, 2, :ceiling)
    roundneg = &Decimal.round(&1, -2, :ceiling)
    assert round.(~d"1.02") == d(1, 102, -2)
    assert round.(~d"1.021") == d(1, 103, -2)
    assert round.(~d"-1.021") == d(-1, 102, -2)
    assert round.(~d"102") == d(1, 10200, -2)
    assert roundneg.(~d"1.02") == d(1, 1, 2)
    assert roundneg.(~d"102") == d(1, 2, 2)
  end

  test "round floor" do
    round = &Decimal.round(&1, 2, :floor)
    roundneg = &Decimal.round(&1, -2, :floor)
    assert round.(~d"1.02") == d(1, 102, -2)
    assert round.(~d"1.029") == d(1, 102, -2)
    assert round.(~d"-1.029") == d(-1, 103, -2)
    assert roundneg.(~d"123") == d(1, 1, 2)
    assert roundneg.(~d"-123") == d(-1, 2, 2)
  end

  test "round half up" do
    round = &Decimal.round(&1, 2, :half_up)
    roundneg = &Decimal.round(&1, -2, :half_up)
    assert round.(~d"1.02") == d(1, 102, -2)
    assert round.(~d"1.025") == d(1, 103, -2)
    assert round.(~d"-1.02") == d(-1, 102, -2)
    assert round.(~d"-1.025") == d(-1, 103, -2)
    assert roundneg.(~d"120") == d(1, 1, 2)
    assert roundneg.(~d"150") == d(1, 2, 2)
    assert roundneg.(~d"-120") == d(-1, 1, 2)
    assert roundneg.(~d"-150") == d(-1, 2, 2)

    assert Decimal.round(~d"243.48", 0, :half_up) == d(1, 243, 0)
  end

  test "round half even" do
    round = &Decimal.round(&1, 2, :half_even)
    roundneg = &Decimal.round(&1, -2, :half_even)
    assert round.(~d"1.03") == d(1, 103, -2)
    assert round.(~d"1.035") == d(1, 104, -2)
    assert round.(~d"1.045") == d(1, 104, -2)
    assert round.(~d"-1.035") == d(-1, 104, -2)
    assert round.(~d"-1.045") == d(-1, 104, -2)
    assert roundneg.(~d"130") == d(1, 1, 2)
    assert roundneg.(~d"150") == d(1, 2, 2)
    assert roundneg.(~d"250") == d(1, 2, 2)
    assert roundneg.(~d"-150") == d(-1, 2, 2)
    assert roundneg.(~d"-250") == d(-1, 2, 2)

    assert Decimal.round(~d"9.99", 0, :half_even) == d(1, 10, 0)
    assert Decimal.round(~d"244.58", 0, :half_even) == d(1, 245, 0)
  end

  test "round half down" do
    round = &Decimal.round(&1, 2, :half_down)
    roundneg = &Decimal.round(&1, -2, :half_down)
    assert round.(~d"1.02") == d(1, 102, -2)
    assert round.(~d"1.025") == d(1, 102, -2)
    assert round.(~d"-1.02") == d(-1, 102, -2)
    assert round.(~d"-1.025") == d(-1, 102, -2)
    assert roundneg.(~d"120") == d(1, 1, 2)
    assert roundneg.(~d"150") == d(1, 1, 2)
    assert roundneg.(~d"-120") == d(-1, 1, 2)
    assert roundneg.(~d"-150") == d(-1, 1, 2)
  end

  test "round up" do
    round = &Decimal.round(&1, 2, :up)
    roundneg = &Decimal.round(&1, -2, :up)
    assert round.(~d"1.02") == d(1, 102, -2)
    assert round.(~d"1.029") == d(1, 103, -2)
    assert round.(~d"-1.029") == d(-1, 103, -2)
    assert round.(~d"102") == d(1, 10200, -2)
    assert round.(~d"0.001") == d(1, 1, -2)
    assert round.(~d"-0.001") == d(-1, 1, -2)
    assert roundneg.(~d"1.02") == d(1, 1, 2)
    assert roundneg.(~d"102") == d(1, 2, 2)
    assert roundneg.(~d"1099") == d(1, 11, 2)
  end

  test "issue #13" do
    round_down = &Decimal.round(&1, 0, :down)
    round_up = &Decimal.round(&1, 0, :up)
    assert round_down.(~d"-2.5") == d(-1, 2, 0)
    assert round_up.(~d"-2.5") == d(-1, 3, 0)
    assert round_up.(~d"2.5") == d(1, 3, 0)
    assert round_down.(~d"2.5") == d(1, 2, 0)
  end

  test "issue #35" do
    assert Decimal.round(~d"0.0001", 0, :down) == d(1, 0, 0)
    assert Decimal.round(~d"0.0001", 0, :ceiling) == d(1, 1, 0)
    assert Decimal.round(~d"0.0001", 0, :floor) == d(1, 0, 0)
    assert Decimal.round(~d"0.0001", 0, :half_up) == d(1, 0, 0)
    assert Decimal.round(~d"0.0001", 0, :half_even) == d(1, 0, 0)
    assert Decimal.round(~d"0.0001", 0, :half_down) == d(1, 0, 0)
    assert Decimal.round(~d"0.0001", 0, :up) == d(1, 1, 0)

    assert Decimal.round(~d"0.0005", 0, :down) == d(1, 0, 0)
    assert Decimal.round(~d"0.0005", 0, :ceiling) == d(1, 1, 0)
    assert Decimal.round(~d"0.0005", 0, :floor) == d(1, 0, 0)
    assert Decimal.round(~d"0.0005", 0, :half_up) == d(1, 0, 0)
    assert Decimal.round(~d"0.0005", 0, :half_even) == d(1, 0, 0)
    assert Decimal.round(~d"0.0005", 0, :half_down) == d(1, 0, 0)
    assert Decimal.round(~d"0.0005", 0, :up) == d(1, 1, 0)
  end

  test "issue #29" do
    assert Decimal.rem(~d"1.234", ~d"1") == d(1, 234, -3)
    assert Decimal.rem(~d"1.234", ~d"1.0") == d(1, 234, -3)
    assert Decimal.rem(~d"1.234", ~d"1.00") == d(1, 234, -3)
  end

<<<<<<< HEAD
  test "issue #60" do
    assert_raise(FunctionClauseError, "no function clause matching in Decimal.round/3", fn ->
      Decimal.round(nil)
    end)
=======
  test "issue #57" do
    assert Decimal.round(~d"0.5",        0, :half_even) == d(1, 0, 0)
    assert Decimal.round(~d"0.05",       1, :half_even) == d(1, 0, -1)
    assert Decimal.round(~d"0.005",      2, :half_even) == d(1, 0, -2)
    assert Decimal.round(~d"0.0005",     3, :half_even) == d(1, 0, -3)
    assert Decimal.round(~d"0.00005",    4, :half_even) == d(1, 0, -4)
    assert Decimal.round(~d"0.000005",   5, :half_even) == d(1, 0, -5)
    assert Decimal.round(~d"0.0000005",  6, :half_even) == d(1, 0, -6)
    assert Decimal.round(~d"-0.5",       0, :half_even) == d(-1, 0, 0)
    assert Decimal.round(~d"-0.05",      1, :half_even) == d(-1, 0, -1)
    assert Decimal.round(~d"-0.005",     2, :half_even) == d(-1, 0, -2)
    assert Decimal.round(~d"-0.0005",    3, :half_even) == d(-1, 0, -3)
    assert Decimal.round(~d"-0.00005",   4, :half_even) == d(-1, 0, -4)
    assert Decimal.round(~d"-0.000005",  5, :half_even) == d(-1, 0, -5)
    assert Decimal.round(~d"-0.0000005", 6, :half_even) == d(-1, 0, -6)
    assert Decimal.round(~d"0.51",       0, :half_even) == d(1, 1, 0)
    assert Decimal.round(~d"0.55",       1, :half_even) == d(1, 6, -1)
    assert Decimal.round(~d"0.6",        0, :half_even) == d(1, 1, 0)
    assert Decimal.round(~d"0.4",        0, :half_even) == d(1, 0, 0)
>>>>>>> 7f489191
  end

  test "set context flags" do
    Decimal.with_context(%Context{precision: 2}, fn ->
      assert [] = Decimal.get_context.flags
      Decimal.add(~d"2", ~d"2")
      assert [] = Decimal.get_context.flags
      Decimal.add(~d"2.0000", ~d"2")
      assert [:rounded] = Decimal.get_context.flags
      Decimal.add(~d"2.0001", ~d"2")
      assert :inexact in Decimal.get_context.flags
    end)

    Decimal.with_context(%Context{precision: 2}, fn ->
      assert [] = Decimal.get_context.flags
      assert_raise Error, fn ->
        assert Decimal.mult(~d"inf", ~d"0")
      end
      assert :invalid_operation in Decimal.get_context.flags
    end)
  end

  test "traps" do
    Decimal.with_context(%Context{traps: []}, fn ->
     assert Decimal.mult(~d"inf", ~d"0") == d(1, :qNaN, 0)
     assert Decimal.div(~d"5", ~d"0") == d(1, :inf, 0)
     assert :division_by_zero in Decimal.get_context.flags
    end)
  end

  test "error sets result" do
    try do
      Decimal.mult(~d"inf", ~d"0")
    rescue ex in [Error] ->
      assert ex.result == d(1, :sNaN, 0)
    end
  end
end<|MERGE_RESOLUTION|>--- conflicted
+++ resolved
@@ -776,12 +776,6 @@
     assert Decimal.rem(~d"1.234", ~d"1.00") == d(1, 234, -3)
   end
 
-<<<<<<< HEAD
-  test "issue #60" do
-    assert_raise(FunctionClauseError, "no function clause matching in Decimal.round/3", fn ->
-      Decimal.round(nil)
-    end)
-=======
   test "issue #57" do
     assert Decimal.round(~d"0.5",        0, :half_even) == d(1, 0, 0)
     assert Decimal.round(~d"0.05",       1, :half_even) == d(1, 0, -1)
@@ -801,7 +795,12 @@
     assert Decimal.round(~d"0.55",       1, :half_even) == d(1, 6, -1)
     assert Decimal.round(~d"0.6",        0, :half_even) == d(1, 1, 0)
     assert Decimal.round(~d"0.4",        0, :half_even) == d(1, 0, 0)
->>>>>>> 7f489191
+  end
+  
+  test "issue #60" do
+    assert_raise(FunctionClauseError, "no function clause matching in Decimal.round/3", fn ->
+      Decimal.round(nil)
+    end)
   end
 
   test "set context flags" do
