defmodule DecimalTest do
  use ExUnit.Case, async: true

  import TestMacros
  alias Decimal.Context
  alias Decimal.Error

  require Decimal

  doctest Decimal

  test "parse/1" do
    assert Decimal.parse("123") == {d(1, 123, 0), ""}
    assert Decimal.parse("+123") == {d(1, 123, 0), ""}
    assert Decimal.parse("-123") == {d(-1, 123, 0), ""}
    assert Decimal.parse("-123x") == {d(-1, 123, 0), "x"}
    assert Decimal.parse("-123X") == {d(-1, 123, 0), "X"}

    assert Decimal.parse("123.0") == {d(1, 1230, -1), ""}
    assert Decimal.parse("+123.0") == {d(1, 1230, -1), ""}
    assert Decimal.parse("-123.0") == {d(-1, 1230, -1), ""}
    assert Decimal.parse("-123.0x") == {d(-1, 1230, -1), "x"}

    assert Decimal.parse("1.5") == {d(1, 15, -1), ""}
    assert Decimal.parse("+1.5") == {d(1, 15, -1), ""}
    assert Decimal.parse("-1.5") == {d(-1, 15, -1), ""}
    assert Decimal.parse("-1.5x") == {d(-1, 15, -1), "x"}

    assert Decimal.parse("0") == {d(1, 0, 0), ""}
    assert Decimal.parse("+0") == {d(1, 0, 0), ""}
    assert Decimal.parse("-0") == {d(-1, 0, 0), ""}

    assert Decimal.parse("0.") == {d(1, 0, 0), ""}
    assert Decimal.parse("0.x") == {d(1, 0, 0), "x"}
    assert Decimal.parse(".0") == {d(1, 0, -1), ""}
    assert Decimal.parse(".0x") == {d(1, 0, -1), "x"}

    assert Decimal.parse("0.0") == {d(1, 0, -1), ""}
    assert Decimal.parse("-0.0") == {d(-1, 0, -1), ""}
    assert Decimal.parse("+0.0") == {d(1, 0, -1), ""}

    assert Decimal.parse("0.0.0") == {d(1, 0, -1), ".0"}
    assert Decimal.parse("-0.0.0") == {d(-1, 0, -1), ".0"}
    assert Decimal.parse("+0.0.0") == {d(1, 0, -1), ".0"}

    assert Decimal.parse("1230e13") == {d(1, 1230, 13), ""}
    assert Decimal.parse("+1230e+2") == {d(1, 1230, 2), ""}
    assert Decimal.parse("-1230e-2") == {d(-1, 1230, -2), ""}
    assert Decimal.parse("-1230e-2x") == {d(-1, 1230, -2), "x"}

    assert Decimal.parse("1230.00e13") == {d(1, 123_000, 11), ""}
    assert Decimal.parse("+1230.1230e+5") == {d(1, 12_301_230, 1), ""}
    assert Decimal.parse("-1230.01010e-5") == {d(-1, 123_001_010, -10), ""}
    assert Decimal.parse("-1230.01010e-5x") == {d(-1, 123_001_010, -10), "x"}

    assert Decimal.parse("0e0") == {d(1, 0, 0), ""}
    assert Decimal.parse("+0e-0") == {d(1, 0, 0), ""}
    assert Decimal.parse("-0e+0") == {d(-1, 0, 0), ""}
    assert Decimal.parse("-0e+0x") == {d(-1, 0, 0), "x"}

    assert Decimal.parse("inf") == {d(1, :inf, 0), ""}
    assert Decimal.parse("infinity") == {d(1, :inf, 0), ""}
    assert Decimal.parse("INFinity") == {d(1, :inf, 0), ""}
    assert Decimal.parse("INFINITY") == {d(1, :inf, 0), ""}

    assert Decimal.parse("nan") == {d(1, :NaN, 0), ""}
    assert Decimal.parse("-NaN") == {d(-1, :NaN, 0), ""}
    assert Decimal.parse("nAn") == {d(1, :NaN, 0), ""}

    assert Decimal.parse("42.+42") == {d(1, 42, 0), "+42"}

    assert Decimal.parse("") == :error
    assert Decimal.parse("a") == :error
    assert Decimal.parse("test") == :error
    assert Decimal.parse("e0") == :error

    assert Decimal.parse("1e-d") == {d(1, 1, 0), "e-d"}
  end

  test "nan?/1" do
    assert Decimal.nan?(~d"nan")
    refute Decimal.nan?(~d"0")
  end

  test "inf?/1" do
    assert Decimal.inf?(~d"inf")
    refute Decimal.inf?(~d"0")
  end

  test "is_decimal/1 expression" do
    assert Decimal.is_decimal(~d"nan")
    assert Decimal.is_decimal(~d"inf")
    assert Decimal.is_decimal(~d"0")
    refute Decimal.is_decimal(42)
    refute Decimal.is_decimal("42")
    refute Decimal.is_decimal(1..2)
  end

  if function_exported?(:erlang, :is_map_key, 2) do
    defp decimal?(struct) when Decimal.is_decimal(struct), do: true
    defp decimal?(_other), do: false

    test "is_decimal/1 guard" do
      assert decimal?(~d"nan")
      assert decimal?(~d"inf")
      assert decimal?(~d"0")
      refute decimal?(42)
      refute decimal?("42")
      refute decimal?(1..2)
    end
  end

  test "new/1 conversion" do
    assert Decimal.new(d(-1, 3, 2)) == d(-1, 3, 2)
    assert Decimal.new(123) == d(1, 123, 0)

    assert_raise FunctionClauseError, fn ->
      Decimal.new(:atom)
    end
  end

  test "new/1 parsing" do
    assert Decimal.new("123") == d(1, 123, 0)

    assert Decimal.new("123.45") == d(1, 12345, -2)

    assert_raise Error, fn ->
      Decimal.new("")
    end

    assert_raise Error, fn ->
      Decimal.new("123x")
    end

    assert_raise Error, fn ->
      Decimal.new("test")
    end

    assert_raise Error, fn ->
      Decimal.new("e0")
    end

    assert_raise Error, fn ->
      Decimal.new("42.+42")
    end

    assert_raise Error, fn ->
      Decimal.new("42e0.0")
    end
  end

  test "from_float/1" do
    assert Decimal.from_float(123.0) == d(1, 1230, -1)
    assert Decimal.from_float(0.1) == d(1, 1, -1)
    assert Decimal.from_float(0.000015) == d(1, 15, -6)
    assert Decimal.from_float(-1.5) == d(-1, 15, -1)
  end

  test "cast/1" do
    assert Decimal.cast(123) == {:ok, d(1, 123, 0)}
    assert Decimal.cast(123.0) == {:ok, d(1, 1230, -1)}
    assert Decimal.cast("123") == {:ok, d(1, 123, 0)}
    assert Decimal.cast(d(1, 123, 0)) == {:ok, d(1, 123, 0)}

    assert Decimal.cast("one two three") == :error
    assert Decimal.cast("e0") == :error
    assert Decimal.cast(:one_two_three) == :error
  end

  test "abs/1" do
    assert Decimal.abs(~d"123") == d(1, 123, 0)
    assert Decimal.abs(~d"-123") == d(1, 123, 0)
    assert Decimal.abs(~d"-12.5e2") == d(1, 125, 1)
    assert Decimal.abs(~d"-42e-42") == d(1, 42, -42)
    assert Decimal.abs(~d"-inf") == d(1, :inf, 0)
    assert Decimal.abs(~d"nan") == d(1, :NaN, 0)
  end

  test "add/2" do
    assert Decimal.add(~d"0", ~d"0") == d(1, 0, 0)
    assert Decimal.add(~d"1", ~d"1") == d(1, 2, 0)
    assert Decimal.add(~d"1.3e3", ~d"2.4e2") == d(1, 154, 1)
    assert Decimal.add(~d"0.42", ~d"-1.5") == d(-1, 108, -2)
    assert Decimal.add(~d"-2e-2", ~d"-2e-2") == d(-1, 4, -2)
    assert Decimal.add(~d"-0", ~d"0") == d(1, 0, 0)
    assert Decimal.add(~d"-0", ~d"-0") == d(-1, 0, 0)
    assert Decimal.add(~d"2", ~d"-2") == d(1, 0, 0)
    assert Decimal.add(~d"5", ~d"nan") == d(1, :NaN, 0)
    assert Decimal.add(~d"inf", ~d"inf") == d(1, :inf, 0)
    assert Decimal.add(~d"-inf", ~d"-inf") == d(-1, :inf, 0)

    assert Decimal.add(d(1, :inf, 2), d(1, :inf, 5)) == d(1, :inf, 5)

    Context.with(%Context{precision: 5, rounding: :floor}, fn ->
      Decimal.add(~d"2", ~d"-2") == d(-1, 0, 0)
    end)

    assert Decimal.add(~d"inf", ~d"5") == d(1, :inf, 0)
    assert Decimal.add(~d"5", ~d"-inf") == d(-1, :inf, 0)

    assert_raise Error, fn ->
      Decimal.add(~d"inf", ~d"-inf")
    end

    assert_raise ArgumentError, ~r/implicit conversion of 2.0 to Decimal is not allowed/, fn ->
      Decimal.add(1, 2.0)
    end
  end

  test "sub/2" do
    assert Decimal.sub(~d"0", ~d"0") == d(1, 0, 0)
    assert Decimal.sub(~d"1", ~d"2") == d(-1, 1, 0)
    assert Decimal.sub(~d"1.3e3", ~d"2.4e2") == d(1, 106, 1)
    assert Decimal.sub(~d"0.42", ~d"-1.5") == d(1, 192, -2)
    assert Decimal.sub(~d"2e-2", ~d"-2e-2") == d(1, 4, -2)
    assert Decimal.sub(~d"-0", ~d"0") == d(-1, 0, 0)
    assert Decimal.sub(~d"-0", ~d"-0") == d(1, 0, 0)
    assert Decimal.add(~d"5", ~d"nan") == d(1, :NaN, 0)

    Context.with(%Context{precision: 5, rounding: :floor}, fn ->
      Decimal.sub(~d"2", ~d"2") == d(-1, 0, 0)
    end)

    assert Decimal.sub(~d"inf", ~d"5") == d(1, :inf, 0)
    assert Decimal.sub(~d"5", ~d"-inf") == d(1, :inf, 0)

    assert_raise Error, fn ->
      Decimal.sub(~d"inf", ~d"inf")
    end
  end

  test "compare/2" do
    assert Decimal.compare(~d"420", ~d"42e1") == :eq
    assert Decimal.compare(~d"1", ~d"0") == :gt
    assert Decimal.compare(~d"0", ~d"1") == :lt
    assert Decimal.compare(~d"0", ~d"-0") == :eq

    assert Decimal.compare(~d"-inf", ~d"inf") == :lt
    assert Decimal.compare(~d"inf", ~d"-inf") == :gt
    assert Decimal.compare(~d"inf", ~d"0") == :gt
    assert Decimal.compare(~d"-inf", ~d"0") == :lt
    assert Decimal.compare(~d"0", ~d"inf") == :lt
    assert Decimal.compare(~d"0", ~d"-inf") == :gt

    assert Decimal.compare(~d"0.123", ~d"0") == :gt
    assert Decimal.compare(~d"0.123", ~d"0.122") == :gt
    assert Decimal.compare(~d"0.123", ~d"0.123") == :eq
    assert Decimal.compare(~d"0.123", ~d"0.124") == :lt
    assert Decimal.compare(~d"0.0123", ~d"0.124") == :lt

    assert Decimal.compare("Inf", "Inf") == :eq

    assert Decimal.compare(~d"5e10000000000", ~d"0") == :gt

    assert_raise Error, fn ->
      Decimal.compare(~d"nan", ~d"0")
    end

    assert_raise Error, fn ->
      Decimal.compare(~d"0", ~d"nan")
    end
  end

  test "compare/3" do
    assert Decimal.compare(~d"420.5", ~d"42e1", "0.5") == :eq
    assert Decimal.compare(~d"420.5", ~d"42e1", "0.2") == :gt

    assert_raise Error, fn ->
      Decimal.compare(~d"420.5", ~d"42e1", "-0.2")
    end

    assert Decimal.compare(~d"1", ~d"0", "0") == :gt

    assert Decimal.compare(~d"-inf", ~d"inf", "100") == :lt
    assert Decimal.compare(~d"inf", ~d"-inf", "0") == :gt
    assert Decimal.compare(~d"0", ~d"inf", "1000000") == :lt

    assert Decimal.compare(~d"0.123", ~d"0", "0") == :gt
    assert Decimal.compare(~d"0.123", ~d"0", "0.2") == :eq
  end

  test "equal?/2" do
    assert Decimal.equal?(~d"420", ~d"42e1")
    refute Decimal.equal?(~d"1", ~d"0")
    refute Decimal.equal?(~d"0", ~d"1")
    assert Decimal.equal?(~d"0", ~d"-0")
    refute Decimal.equal?(~d"nan", ~d"1")
    refute Decimal.equal?(~d"1", ~d"nan")
  end

  test "eq/2?" do
    assert Decimal.eq?(~d"420", ~d"42e1")
    refute Decimal.eq?(~d"1", ~d"0")
    refute Decimal.eq?(~d"0", ~d"1")
    assert Decimal.eq?(~d"0", ~d"-0")
    refute Decimal.eq?(~d"nan", ~d"1")
    refute Decimal.eq?(~d"1", ~d"nan")
  end

  test "eq/3?" do
    assert Decimal.eq?(~d"420", ~d"42e1", ~d"0")
    assert Decimal.eq?(~d"1", ~d"0", ~d"1")
    refute Decimal.eq?(~d"1", ~d"0", ~d"0")

    assert_raise Error, fn ->
      Decimal.eq?(~d"nan", ~d"1", ~d"1")
    end
  end

  test "gt?/2" do
    refute Decimal.gt?(~d"420", ~d"42e1")
    assert Decimal.gt?(~d"1", ~d"0")
    refute Decimal.gt?(~d"0", ~d"1")
    refute Decimal.gt?(~d"0", ~d"-0")
    refute Decimal.gt?(~d"nan", ~d"1")
    refute Decimal.gt?(~d"1", ~d"nan")
  end

  test "lt?/2" do
    refute Decimal.lt?(~d"420", ~d"42e1")
    refute Decimal.lt?(~d"1", ~d"0")
    assert Decimal.lt?(~d"0", ~d"1")
    refute Decimal.lt?(~d"0", ~d"-0")
    refute Decimal.lt?(~d"nan", ~d"1")
    refute Decimal.lt?(~d"1", ~d"nan")
  end

  test "gte?/2" do
    assert Decimal.gte?(~d"420", ~d"42e1")
    assert Decimal.gte?(~d"1", ~d"0")
    refute Decimal.gte?(~d"0", ~d"1")
    assert Decimal.gte?(~d"0", ~d"-0")
    refute Decimal.gte?(~d"nan", ~d"1")
    refute Decimal.gte?(~d"1", ~d"nan")
  end

  test "lte?/2" do
    assert Decimal.lte?(~d"420", ~d"42e1")
    refute Decimal.lte?(~d"1", ~d"0")
    assert Decimal.lte?(~d"0", ~d"1")
    assert Decimal.lte?(~d"0", ~d"-0")
    refute Decimal.lte?(~d"nan", ~d"1")
    refute Decimal.lte?(~d"1", ~d"nan")
  end

  test "div/2" do
    Context.with(%Context{precision: 5, rounding: :half_up}, fn ->
      assert Decimal.div(~d"1", ~d"3") == d(1, 33333, -5)
      assert Decimal.div(~d"42", ~d"2") == d(1, 21, 0)
      assert Decimal.div(~d"123", ~d"12345") == d(1, 99635, -7)
      assert Decimal.div(~d"123", ~d"123") == d(1, 1, 0)
      assert Decimal.div(~d"-1", ~d"5") == d(-1, 2, -1)
      assert Decimal.div(~d"-1", ~d"-1") == d(1, 1, 0)
      assert Decimal.div(~d"2", ~d"-5") == d(-1, 4, -1)
    end)

    Context.with(%Context{precision: 2, rounding: :half_up}, fn ->
      assert Decimal.div(~d"31", ~d"2") == d(1, 16, 0)
    end)

    Context.with(%Context{precision: 2, rounding: :floor}, fn ->
      assert Decimal.div(~d"31", ~d"2") == d(1, 15, 0)
    end)

    assert Decimal.div(~d"0", ~d"3") == d(1, 0, 0)
    assert Decimal.div(~d"-0", ~d"3") == d(-1, 0, 0)
    assert Decimal.div(~d"0", ~d"-3") == d(-1, 0, 0)
    assert Decimal.div(~d"nan", ~d"2") == d(1, :NaN, 0)

    assert Decimal.div(~d"-inf", ~d"-2") == d(1, :inf, 0)
    assert Decimal.div(~d"5", ~d"-inf") == d(-1, 0, 0)

    assert_raise Error, fn ->
      Decimal.div(~d"inf", ~d"inf")
    end

    assert_raise Error, "invalid_operation: 0 / 0", fn ->
      Decimal.div(~d"0", ~d"-0")
    end

    assert_raise Error, "division_by_zero", fn ->
      Decimal.div(~d"1", ~d"0")
    end
  end

  test "div_int/2" do
    assert Decimal.div_int(~d"1", ~d"0.3") == d(1, 3, 0)
    assert Decimal.div_int(~d"2", ~d"3") == d(1, 0, 0)
    assert Decimal.div_int(~d"42", ~d"2") == d(1, 21, 0)
    assert Decimal.div_int(~d"123", ~d"23") == d(1, 5, 0)
    assert Decimal.div_int(~d"123", ~d"-23") == d(-1, 5, 0)
    assert Decimal.div_int(~d"-123", ~d"23") == d(-1, 5, 0)
    assert Decimal.div_int(~d"-123", ~d"-23") == d(1, 5, 0)
    assert Decimal.div_int(~d"1", ~d"0.3") == d(1, 3, 0)
    assert Decimal.div_int(~d"4", ~d"8") == d(1, 0, 0)

    assert Decimal.div_int(~d"0", ~d"3") == d(1, 0, 0)
    assert Decimal.div_int(~d"-0", ~d"3") == d(-1, 0, 0)
    assert Decimal.div_int(~d"0", ~d"-3") == d(-1, 0, 0)
    assert Decimal.div_int(~d"nan", ~d"2") == d(1, :NaN, 0)

    assert Decimal.div_int(~d"-inf", ~d"-2") == d(1, :inf, 0)
    assert Decimal.div_int(~d"5", ~d"-inf") == d(-1, 0, 0)

    assert_raise Error, fn ->
      Decimal.div_int(~d"inf", ~d"inf")
    end

    assert_raise Error, fn ->
      Decimal.div_int(~d"0", ~d"-0")
    end
  end

  test "rem/2" do
    assert Decimal.rem(~d"1", ~d"3") == d(1, 1, 0)
    assert Decimal.rem(~d"42", ~d"2") == d(1, 0, 0)
    assert Decimal.rem(~d"123", ~d"23") == d(1, 8, 0)
    assert Decimal.rem(~d"123", ~d"-23") == d(1, 8, 0)
    assert Decimal.rem(~d"-123", ~d"23") == d(-1, 8, 0)
    assert Decimal.rem(~d"-123", ~d"-23") == d(-1, 8, 0)
    assert Decimal.rem(~d"1", ~d"0.3") == d(1, 1, -1)
    assert Decimal.rem(~d"4", ~d"8") == d(1, 4, 0)

    assert Decimal.rem(~d"2.1", ~d"3") == d(1, 21, -1)
    assert Decimal.rem(~d"10", ~d"3") == d(1, 1, 0)
    assert Decimal.rem(~d"-10", ~d"3") == d(-1, 1, 0)
    assert Decimal.rem(~d"10.2", ~d"1") == d(1, 2, -1)
    assert Decimal.rem(~d"10", ~d"0.3") == d(1, 1, -1)
    assert Decimal.rem(~d"3.6", ~d"1.3") == d(1, 10, -1)

    assert Decimal.rem(~d"-inf", ~d"-2") == d(-1, 0, 0)
    assert Decimal.rem(~d"5", ~d"-inf") == d(1, :inf, 0)
    assert Decimal.rem(~d"nan", ~d"2") == d(1, :NaN, 0)

    assert_raise Error, fn ->
      Decimal.rem(~d"inf", ~d"inf")
    end

    assert_raise Error, fn ->
      Decimal.rem(~d"0", ~d"-0")
    end
  end

  test "max/2" do
    assert Decimal.max(~d"0", ~d"0") == d(1, 0, 0)
    assert Decimal.max(~d"1", ~d"0") == d(1, 1, 0)
    assert Decimal.max(~d"0", ~d"1") == d(1, 1, 0)
    assert Decimal.max(~d"-1", ~d"1") == d(1, 1, 0)
    assert Decimal.max(~d"1", ~d"-1") == d(1, 1, 0)
    assert Decimal.max(~d"-30", ~d"-40") == d(-1, 30, 0)

    assert Decimal.max(~d"+0", ~d"-0") == d(1, 0, 0)
    assert Decimal.max(~d"2e1", ~d"20") == d(1, 2, 1)
    assert Decimal.max(~d"-2e1", ~d"-20") == d(-1, 20, 0)

    assert Decimal.max(~d"-inf", ~d"5") == d(1, 5, 0)
    assert Decimal.max(~d"inf", ~d"5") == d(1, :inf, 0)

    assert Decimal.max(~d"nan", ~d"1") == d(1, 1, 0)
    assert Decimal.max(~d"2", ~d"nan") == d(1, 2, 0)
  end

  test "min/2" do
    assert Decimal.min(~d"0", ~d"0") == d(1, 0, 0)
    assert Decimal.min(~d"-1", ~d"0") == d(-1, 1, 0)
    assert Decimal.min(~d"0", ~d"-1") == d(-1, 1, 0)
    assert Decimal.min(~d"-1", ~d"1") == d(-1, 1, 0)
    assert Decimal.min(~d"1", ~d"0") == d(1, 0, 0)
    assert Decimal.min(~d"-30", ~d"-40") == d(-1, 40, 0)

    assert Decimal.min(~d"+0", ~d"-0") == d(-1, 0, 0)
    assert Decimal.min(~d"2e1", ~d"20") == d(1, 20, 0)
    assert Decimal.min(~d"-2e1", ~d"-20") == d(-1, 2, 1)

    assert Decimal.min(~d"-inf", ~d"5") == d(-1, :inf, 0)
    assert Decimal.min(~d"inf", ~d"5") == d(1, 5, 0)

    assert Decimal.min(~d"nan", ~d"1") == d(1, 1, 0)
    assert Decimal.min(~d"2", ~d"nan") == d(1, 2, 0)
  end

  test "negate/1" do
    assert Decimal.negate(~d"0") == d(-1, 0, 0)
    assert Decimal.negate(~d"1") == d(-1, 1, 0)
    assert Decimal.negate(~d"-1") == d(1, 1, 0)

    assert Decimal.negate(~d"inf") == d(-1, :inf, 0)
    assert Decimal.negate(~d"nan") == d(1, :NaN, 0)
  end

  test "apply_context/1" do
    Context.with(%Context{precision: 2}, fn ->
      assert Decimal.apply_context(~d"0") == d(1, 0, 0)
      assert Decimal.apply_context(~d"5") == d(1, 5, 0)
      assert Decimal.apply_context(~d"123") == d(1, 12, 1)
      assert Decimal.apply_context(~d"nan") == d(1, :NaN, 0)
    end)
  end

  test "positive?/1" do
    Context.with(%Context{precision: 2}, fn ->
      refute Decimal.positive?(~d"0")
      assert Decimal.positive?(~d"5")
      refute Decimal.positive?(~d"-5")
      assert Decimal.positive?(~d"123.0")
      refute Decimal.positive?(~d"nan")
    end)
  end

  test "negative?1" do
    Context.with(%Context{precision: 2}, fn ->
      refute Decimal.negative?(~d"0")
      assert Decimal.negative?(~d"-5")
      refute Decimal.negative?(~d"5")
      assert Decimal.negative?(~d"-123.0")
      refute Decimal.negative?(~d"nan")
    end)
  end

  test "mult/2" do
    assert Decimal.mult(~d"0", ~d"0") == d(1, 0, 0)
    assert Decimal.mult(~d"42", ~d"0") == d(1, 0, 0)
    assert Decimal.mult(~d"0", ~d"42") == d(1, 0, 0)
    assert Decimal.mult(~d"5", ~d"5") == d(1, 25, 0)
    assert Decimal.mult(~d"-5", ~d"5") == d(-1, 25, 0)
    assert Decimal.mult(~d"5", ~d"-5") == d(-1, 25, 0)
    assert Decimal.mult(~d"-5", ~d"-5") == d(1, 25, 0)
    assert Decimal.mult(~d"42", ~d"0.42") == d(1, 1764, -2)
    assert Decimal.mult(~d"0.03", ~d"0.3") == d(1, 9, -3)

    assert Decimal.mult(~d"0", ~d"-0") == d(-1, 0, 0)
    assert Decimal.mult(~d"0", ~d"3") == d(1, 0, 0)
    assert Decimal.mult(~d"-0", ~d"3") == d(-1, 0, 0)
    assert Decimal.mult(~d"0", ~d"-3") == d(-1, 0, 0)

    assert Decimal.mult(~d"inf", ~d"-3") == d(-1, :inf, 0)
    assert Decimal.mult(~d"nan", ~d"2") == d(1, :NaN, 0)

    assert_raise Error, fn ->
      Decimal.mult(~d"inf", ~d"0")
    end

    assert_raise Error, fn ->
      Decimal.mult(~d"0", ~d"-inf")
    end
  end

  test "normalize/1" do
    assert Decimal.normalize(~d"2.1") == d(1, 21, -1)
    assert Decimal.normalize(~d"2.10") == d(1, 21, -1)
    assert Decimal.normalize(~d"-2") == d(-1, 2, 0)
    assert Decimal.normalize(~d"-2.00") == d(-1, 2, 0)
    assert Decimal.normalize(~d"200") == d(1, 2, 2)
    assert Decimal.normalize(~d"0") == d(1, 0, 0)
    assert Decimal.normalize(~d"-0") == d(-1, 0, 0)
    assert Decimal.normalize(~d"-inf") == d(-1, :inf, 0)
    assert Decimal.normalize(~d"nan") == d(1, :NaN, 0)
  end

  test "to_string/2 normal" do
    assert Decimal.to_string(~d"0", :normal) == "0"
    assert Decimal.to_string(~d"42", :normal) == "42"
    assert Decimal.to_string(~d"42.42", :normal) == "42.42"
    assert Decimal.to_string(~d"0.42", :normal) == "0.42"
    assert Decimal.to_string(~d"0.0042", :normal) == "0.0042"
    assert Decimal.to_string(~d"-1", :normal) == "-1"
    assert Decimal.to_string(~d"-0", :normal) == "-0"
    assert Decimal.to_string(~d"-1.23", :normal) == "-1.23"
    assert Decimal.to_string(~d"-0.0123", :normal) == "-0.0123"
    assert Decimal.to_string(~d"nan", :normal) == "NaN"
    assert Decimal.to_string(~d"-nan", :normal) == "-NaN"
    assert Decimal.to_string(~d"-inf", :normal) == "-Infinity"
  end

  test "to_string/2 scientific" do
    assert Decimal.to_string(~d"123", :scientific) == "123"
    assert Decimal.to_string(~d"-123", :scientific) == "-123"
    assert Decimal.to_string(~d"123e1", :scientific) == "1.23E+3"
    assert Decimal.to_string(~d"123e3", :scientific) == "1.23E+5"
    assert Decimal.to_string(~d"123e-1", :scientific) == "12.3"
    assert Decimal.to_string(~d"123e-5", :scientific) == "0.00123"
    assert Decimal.to_string(~d"123e-10", :scientific) == "1.23E-8"
    assert Decimal.to_string(~d"-123e-12", :scientific) == "-1.23E-10"
    assert Decimal.to_string(~d"0", :scientific) == "0"
    assert Decimal.to_string(~d"0e-2", :scientific) == "0.00"
    assert Decimal.to_string(~d"0e2", :scientific) == "0E+2"
    assert Decimal.to_string(~d"-0", :scientific) == "-0"
    assert Decimal.to_string(~d"5e-6", :scientific) == "0.000005"
    assert Decimal.to_string(~d"50e-7", :scientific) == "0.0000050"
    assert Decimal.to_string(~d"5e-7", :scientific) == "5E-7"
    assert Decimal.to_string(~d"4321.768", :scientific) == "4321.768"
    assert Decimal.to_string(~d"-0", :scientific) == "-0"
    assert Decimal.to_string(~d"nan", :scientific) == "NaN"
    assert Decimal.to_string(~d"-nan", :scientific) == "-NaN"
    assert Decimal.to_string(~d"-inf", :scientific) == "-Infinity"
    assert Decimal.to_string(~d"84e-1", :scientific) == "8.4"
    assert Decimal.to_string(~d"22E+2", :scientific) == "2.2E+3"
  end

  test "to_string/2 raw" do
    assert Decimal.to_string(~d"2", :raw) == "2"
    assert Decimal.to_string(~d"300", :raw) == "300"
    assert Decimal.to_string(~d"4321.768", :raw) == "4321768E-3"
    assert Decimal.to_string(~d"-53000", :raw) == "-53000"
    assert Decimal.to_string(~d"0.0042", :raw) == "42E-4"
    assert Decimal.to_string(~d"0.2", :raw) == "2E-1"
    assert Decimal.to_string(~d"-0.0003", :raw) == "-3E-4"
    assert Decimal.to_string(~d"-0", :raw) == "-0"
    assert Decimal.to_string(~d"nan", :raw) == "NaN"
    assert Decimal.to_string(~d"-nan", :raw) == "-NaN"
    assert Decimal.to_string(~d"-inf", :raw) == "-Infinity"
  end

  test "to_string/2 xsd" do
    assert Decimal.to_string(~d"0", :xsd) == "0.0"
    assert Decimal.to_string(~d"0.0", :xsd) == "0.0"
    assert Decimal.to_string(~d"0.001", :xsd) == "0.001"
    assert Decimal.to_string(~d"-0", :xsd) == "-0.0"
    assert Decimal.to_string(~d"-1", :xsd) == "-1.0"
    assert Decimal.to_string(~d"-0.00", :xsd) == "-0.0"
    assert Decimal.to_string(~d"1.00", :xsd) == "1.0"
    assert Decimal.to_string(~d"1000", :xsd) == "1000.0"
    assert Decimal.to_string(~d"1000.000000", :xsd) == "1000.0"
    assert Decimal.to_string(~d"12345.000", :xsd) == "12345.0"
    assert Decimal.to_string(~d"42", :xsd) == "42.0"
    assert Decimal.to_string(~d"42.42", :xsd) == "42.42"
    assert Decimal.to_string(~d"0.42", :xsd) == "0.42"
    assert Decimal.to_string(~d"0.0042", :xsd) == "0.0042"
    assert Decimal.to_string(~d"010.020", :xsd) == "10.02"
    assert Decimal.to_string(~d"-1.23", :xsd) == "-1.23"
    assert Decimal.to_string(~d"-0.0123", :xsd) == "-0.0123"
    assert Decimal.to_string(~d"1E+2", :xsd) == "100.0"
    assert Decimal.to_string(~d"-42E+3", :xsd) == "-42000.0"
    assert Decimal.to_string(~d"nan", :xsd) == "NaN"
    assert Decimal.to_string(~d"-nan", :xsd) == "-NaN"
    assert Decimal.to_string(~d"-inf", :xsd) == "-Infinity"
  end

  test "to_integer/1" do
    Context.with(%Context{precision: 36, rounding: :floor}, fn ->
      assert Decimal.to_integer(~d"0") == 0
      assert Decimal.to_integer(~d"300") == 300
      assert Decimal.to_integer(~d"-53000") == -53000
      assert Decimal.to_integer(~d"-0") == 0
      assert Decimal.to_integer(d(1, 10, 2)) == 1000
      assert Decimal.to_integer(d(1, 1000, -2)) == 10
      assert Decimal.to_integer(~d"123456789123489123456789") == 123_456_789_123_489_123_456_789

      assert Decimal.to_integer(Decimal.mult(~d"123456789123489123456789", ~d"1000")) ==
               123_456_789_123_489_123_456_789_000

      assert Decimal.to_integer(d(1, 1_365_900_000_000_000_000_000, -2)) ==
               13_659_000_000_000_000_000

      assert_raise(
        ArgumentError,
        "cannot convert Decimal.new(\"10.01\") without losing precision. Use Decimal.round/3 first.",
        fn -> Decimal.to_integer(d(1, 1001, -2)) end
      )

      assert_raise FunctionClauseError, fn ->
        Decimal.to_integer(d(1, :NaN, 0))
      end
    end)
  end

  test "to_float/1" do
    Context.with(%Context{precision: 36, rounding: :floor}, fn ->
      assert Decimal.to_float(~d"0") === 0.0
      assert Decimal.to_float(~d"-0") === 0.0
      assert Decimal.to_float(~d"-0.0") === 0.0
      assert Decimal.to_float(~d"3.00") === 3.00
      assert Decimal.to_float(~d"-53.000") === -53.000
      assert Decimal.to_float(~d"53000") === 53000.0
      assert Decimal.to_float(~d"123.456") === 123.456
      assert Decimal.to_float(~d"-123.456") === -123.456
      assert Decimal.to_float(~d"123.45600") === 123.456
      assert Decimal.to_float(~d"123456.789") === 123_456.789
      assert Decimal.to_float(~d"123456789.123456789") === 123_456_789.12345679

      assert Decimal.to_float(~d"94503599627370496") === 94_503_599_627_370_496.0
      assert Decimal.to_float(~d"94503599627370496.376") === 94_503_599_627_370_496.376
      assert Decimal.to_float(~d"4503599627370496") === 4_503_599_627_370_496.0
      assert Decimal.to_float(~d"2251799813685248") === 2_251_799_813_685_248.0
      assert Decimal.to_float(~d"9007199254740992") === 9_007_199_254_740_992.0

      assert_raise FunctionClauseError, fn ->
        Decimal.to_float(d(1, :NaN, 0))
      end
    end)
  end

  test "round/3: special" do
    assert Decimal.round(~d"inf", 2, :down) == d(1, :inf, 0)
    assert Decimal.round(~d"nan", 2, :down) == d(1, :NaN, 0)
  end

  test "round/3: down" do
    round = &Decimal.round(&1, 2, :down)
    roundneg = &Decimal.round(&1, -2, :down)
    assert round.(~d"1.02") == d(1, 102, -2)
    assert round.(~d"1.029") == d(1, 102, -2)
    assert round.(~d"-1.029") == d(-1, 102, -2)
    assert round.(~d"102") == d(1, 10200, -2)
    assert round.(~d"0.001") == d(1, 0, -2)
    assert round.(~d"-0.001") == d(-1, 0, -2)
    assert roundneg.(~d"1.02") == d(1, 0, 2)
    assert roundneg.(~d"102") == d(1, 1, 2)
    assert roundneg.(~d"1099") == d(1, 10, 2)
  end

  test "round/3: ceiling" do
    round = &Decimal.round(&1, 2, :ceiling)
    roundneg = &Decimal.round(&1, -2, :ceiling)
    assert round.(~d"1.02") == d(1, 102, -2)
    assert round.(~d"1.021") == d(1, 103, -2)
    assert round.(~d"-1.021") == d(-1, 102, -2)
    assert round.(~d"102") == d(1, 10200, -2)
    assert roundneg.(~d"1.02") == d(1, 1, 2)
    assert roundneg.(~d"102") == d(1, 2, 2)
  end

  test "round/3: floor" do
    round = &Decimal.round(&1, 2, :floor)
    roundneg = &Decimal.round(&1, -2, :floor)
    assert round.(~d"1.02") == d(1, 102, -2)
    assert round.(~d"1.029") == d(1, 102, -2)
    assert round.(~d"-1.029") == d(-1, 103, -2)
    assert roundneg.(~d"123") == d(1, 1, 2)
    assert roundneg.(~d"-123") == d(-1, 2, 2)
  end

  test "round/3: half up" do
    round = &Decimal.round(&1, 2, :half_up)
    roundneg = &Decimal.round(&1, -2, :half_up)
    assert round.(~d"1.02") == d(1, 102, -2)
    assert round.(~d"1.025") == d(1, 103, -2)
    assert round.(~d"-1.02") == d(-1, 102, -2)
    assert round.(~d"-1.025") == d(-1, 103, -2)
    assert roundneg.(~d"120") == d(1, 1, 2)
    assert roundneg.(~d"150") == d(1, 2, 2)
    assert roundneg.(~d"-120") == d(-1, 1, 2)
    assert roundneg.(~d"-150") == d(-1, 2, 2)

    assert Decimal.round(~d"243.48", 0, :half_up) == d(1, 243, 0)
  end

  test "round/3: half even" do
    round = &Decimal.round(&1, 2, :half_even)
    roundneg = &Decimal.round(&1, -2, :half_even)
    assert round.(~d"1.03") == d(1, 103, -2)
    assert round.(~d"1.035") == d(1, 104, -2)
    assert round.(~d"1.045") == d(1, 104, -2)
    assert round.(~d"-1.035") == d(-1, 104, -2)
    assert round.(~d"-1.045") == d(-1, 104, -2)
    assert roundneg.(~d"130") == d(1, 1, 2)
    assert roundneg.(~d"150") == d(1, 2, 2)
    assert roundneg.(~d"250") == d(1, 2, 2)
    assert roundneg.(~d"-150") == d(-1, 2, 2)
    assert roundneg.(~d"-250") == d(-1, 2, 2)

    assert Decimal.round(~d"9.99", 0, :half_even) == d(1, 10, 0)
    assert Decimal.round(~d"244.58", 0, :half_even) == d(1, 245, 0)
  end

  test "round/3: half down" do
    round = &Decimal.round(&1, 2, :half_down)
    roundneg = &Decimal.round(&1, -2, :half_down)
    assert round.(~d"1.02") == d(1, 102, -2)
    assert round.(~d"1.025") == d(1, 102, -2)
    assert round.(~d"-1.02") == d(-1, 102, -2)
    assert round.(~d"-1.025") == d(-1, 102, -2)
    assert roundneg.(~d"120") == d(1, 1, 2)
    assert roundneg.(~d"150") == d(1, 1, 2)
    assert roundneg.(~d"-120") == d(-1, 1, 2)
    assert roundneg.(~d"-150") == d(-1, 1, 2)
  end

  test "round/3: up" do
    round = &Decimal.round(&1, 2, :up)
    roundneg = &Decimal.round(&1, -2, :up)
    assert round.(~d"1.02") == d(1, 102, -2)
    assert round.(~d"1.029") == d(1, 103, -2)
    assert round.(~d"-1.029") == d(-1, 103, -2)
    assert round.(~d"102") == d(1, 10200, -2)
    assert round.(~d"0.001") == d(1, 1, -2)
    assert round.(~d"-0.001") == d(-1, 1, -2)
    assert roundneg.(~d"1.02") == d(1, 1, 2)
    assert roundneg.(~d"102") == d(1, 2, 2)
    assert roundneg.(~d"1099") == d(1, 11, 2)
  end

  test "sqrt/1" do
    Context.with(%Context{precision: 9, rounding: :half_even}, fn ->
      assert Decimal.sqrt(~d"0") == d(1, 0, 0)
      assert Decimal.sqrt(~d"-0") == d(-1, 0, 0)
      assert Decimal.sqrt(~d"1") == d(1, 1, 0)
      assert Decimal.sqrt(~d"1.0") == d(1, 10, -1)
      assert Decimal.sqrt(~d"1.00") == d(1, 10, -1)
      assert Decimal.sqrt(~d"0.01") == d(1, 1, -1)
      assert Decimal.sqrt(~d"100") == d(1, 10, 0)
      assert Decimal.sqrt(~d"10") == d(1, 316_227_766, -8)
      assert Decimal.sqrt(~d"7") == d(1, 264_575_131, -8)
      assert Decimal.sqrt(~d"0.39") == d(1, 624_499_800, -9)
    end)
  end

  test "integer?/1" do
    assert Decimal.integer?(~d"1.0000")
    assert Decimal.integer?(~d"1")
    assert Decimal.integer?(~d"-1")
    assert Decimal.integer?(%Decimal{coef: 100, exp: -2})
    assert Decimal.integer?(~d"1e100")
    assert Decimal.integer?(~d"1.23e5")
    assert Decimal.integer?(~d"10000e-3")
    assert Decimal.integer?(~d"0.0")
    assert Decimal.integer?(~d"1.0")

    refute Decimal.integer?(~d"0.1")
    refute Decimal.integer?(~d"0.10")
    refute Decimal.integer?(~d"0.1000")
    refute Decimal.integer?(~d"0.1234")
    refute Decimal.integer?(~d"-0.1234")
    refute Decimal.integer?(~d"1e-100")
    refute Decimal.integer?(~d"1.2345e3")
    refute Decimal.integer?(~d"12345e-3")
    refute Decimal.integer?(~d"123e-5")
    refute Decimal.integer?(~d"100e-5")
    refute Decimal.integer?(~d"inf")
    refute Decimal.integer?(~d"NaN")
  end

  test "issue #13" do
    round_down = &Decimal.round(&1, 0, :down)
    round_up = &Decimal.round(&1, 0, :up)
    assert round_down.(~d"-2.5") == d(-1, 2, 0)
    assert round_up.(~d"-2.5") == d(-1, 3, 0)
    assert round_up.(~d"2.5") == d(1, 3, 0)
    assert round_down.(~d"2.5") == d(1, 2, 0)
  end

  test "issue #35" do
    assert Decimal.round(~d"0.0001", 0, :down) == d(1, 0, 0)
    assert Decimal.round(~d"0.0001", 0, :ceiling) == d(1, 1, 0)
    assert Decimal.round(~d"0.0001", 0, :floor) == d(1, 0, 0)
    assert Decimal.round(~d"0.0001", 0, :half_up) == d(1, 0, 0)
    assert Decimal.round(~d"0.0001", 0, :half_even) == d(1, 0, 0)
    assert Decimal.round(~d"0.0001", 0, :half_down) == d(1, 0, 0)
    assert Decimal.round(~d"0.0001", 0, :up) == d(1, 1, 0)

    assert Decimal.round(~d"0.0005", 0, :down) == d(1, 0, 0)
    assert Decimal.round(~d"0.0005", 0, :ceiling) == d(1, 1, 0)
    assert Decimal.round(~d"0.0005", 0, :floor) == d(1, 0, 0)
    assert Decimal.round(~d"0.0005", 0, :half_up) == d(1, 0, 0)
    assert Decimal.round(~d"0.0005", 0, :half_even) == d(1, 0, 0)
    assert Decimal.round(~d"0.0005", 0, :half_down) == d(1, 0, 0)
    assert Decimal.round(~d"0.0005", 0, :up) == d(1, 1, 0)
  end

  test "issue #29" do
    assert Decimal.rem(~d"1.234", ~d"1") == d(1, 234, -3)
    assert Decimal.rem(~d"1.234", ~d"1.0") == d(1, 234, -3)
    assert Decimal.rem(~d"1.234", ~d"1.00") == d(1, 234, -3)
  end

  test "issue #62" do
    assert Decimal.from_float(0.0001) == d(1, 1, -4)
    assert Decimal.from_float(0.00001) == d(1, 1, -5)
    assert Decimal.from_float(0.000001) == d(1, 1, -6)
    assert Decimal.from_float(-0.0001) == d(-1, 1, -4)
    assert Decimal.from_float(-0.00001) == d(-1, 1, -5)
    assert Decimal.from_float(-0.000001) == d(-1, 1, -6)
    assert Decimal.from_float(0.00002) == d(1, 2, -5)
    assert Decimal.from_float(0.00009) == d(1, 9, -5)
  end

  test "issue #57" do
    assert Decimal.round(~d"0.5", 0, :half_even) == d(1, 0, 0)
    assert Decimal.round(~d"0.05", 1, :half_even) == d(1, 0, -1)
    assert Decimal.round(~d"0.005", 2, :half_even) == d(1, 0, -2)
    assert Decimal.round(~d"0.0005", 3, :half_even) == d(1, 0, -3)
    assert Decimal.round(~d"0.00005", 4, :half_even) == d(1, 0, -4)
    assert Decimal.round(~d"0.000005", 5, :half_even) == d(1, 0, -5)
    assert Decimal.round(~d"0.0000005", 6, :half_even) == d(1, 0, -6)
    assert Decimal.round(~d"-0.5", 0, :half_even) == d(-1, 0, 0)
    assert Decimal.round(~d"-0.05", 1, :half_even) == d(-1, 0, -1)
    assert Decimal.round(~d"-0.005", 2, :half_even) == d(-1, 0, -2)
    assert Decimal.round(~d"-0.0005", 3, :half_even) == d(-1, 0, -3)
    assert Decimal.round(~d"-0.00005", 4, :half_even) == d(-1, 0, -4)
    assert Decimal.round(~d"-0.000005", 5, :half_even) == d(-1, 0, -5)
    assert Decimal.round(~d"-0.0000005", 6, :half_even) == d(-1, 0, -6)
    assert Decimal.round(~d"0.51", 0, :half_even) == d(1, 1, 0)
    assert Decimal.round(~d"0.55", 1, :half_even) == d(1, 6, -1)
    assert Decimal.round(~d"0.6", 0, :half_even) == d(1, 1, 0)
    assert Decimal.round(~d"0.4", 0, :half_even) == d(1, 0, 0)
  end

  test "issue #60" do
    assert_raise(FunctionClauseError, "no function clause matching in Decimal.decimal/1", fn ->
      Decimal.round(nil)
    end)
  end

  test "issue #63" do
    round = &Decimal.round(&1, 2, :half_down)
    roundneg = &Decimal.round(&1, -2, :half_down)
    assert round.(~d"1.026") == d(1, 103, -2)
    assert round.(~d"1.0259") == d(1, 103, -2)
    assert round.(~d"-1.026") == d(-1, 103, -2)
    assert round.(~d"-1.0259") == d(-1, 103, -2)
    assert roundneg.(~d"155") == d(1, 2, 2)
    assert roundneg.(~d"160") == d(1, 2, 2)
    assert roundneg.(~d"-155") == d(-1, 2, 2)
    assert roundneg.(~d"-160") == d(-1, 2, 2)
  end

  test "issue #82" do
    to_float = fn binary -> Decimal.new(binary) |> Decimal.to_float() end
    assert to_float.("0.8888888888888888888888") == 0.8888888888888888888888
    assert to_float.("0.9999999999999999") == 0.9999999999999999
    assert to_float.("0.99999999999999999") == 0.99999999999999999
  end

  test "issue wrong coef or sign value" do
    assert_raise FunctionClauseError, fn ->
      Decimal.new(%Decimal{coef: -1})
    end

    assert_raise FunctionClauseError, fn ->
      Decimal.new(%Decimal{sign: -3})
    end
  end

  test "test sqrt with wrong sign via new/1" do
    assert_raise FunctionClauseError, fn ->
      Decimal.sqrt(Decimal.new(d(3, 1, -1)))
    end
  end

<<<<<<< HEAD
  test "test max_min_dbl in to_float" do
    assert Decimal.to_float(dbl_max(1)) == 1.7976931348623158e308
    assert Decimal.to_float(dbl_max(-1)) == -1.7976931348623158e308

    assert_raise Decimal.Error,
                 ": number bigger than DBL_MAX: Decimal.new(\"1.79769313486231581E+308\")",
                 fn -> Decimal.to_float(Decimal.new("1.79769313486231581e308")) end

    assert_raise Decimal.Error,
                 ": negative number smaller than DBL_MAX: Decimal.new(\"-1.79769313486231581E+308\")",
                 fn -> Decimal.to_float(Decimal.new("-1.79769313486231581e308")) end

    assert Decimal.to_float(dbl_max(1)) == 1.79769313486231579e308

    assert Decimal.to_float(dbl_max(-1)) ==
             -1.79769313486231579e+308

    assert Decimal.to_float(dbl_min(1)) == 2.2250738585072014e-308
    assert Decimal.to_float(dbl_min(-1)) == -2.2250738585072014e-308

    assert_raise Decimal.Error,
                 ": number smaller than DBL_MIN: Decimal.new(\"2.22507385850720139E-308\")",
                 fn -> Decimal.to_float(Decimal.new("2.22507385850720139e-308")) end

    assert_raise Decimal.Error,
                 ": negative number bigger than DBL_MIN: Decimal.new(\"-2.22507385850720139E-308\")",
                 fn -> Decimal.to_float(Decimal.new("-2.22507385850720139e-308")) end

    assert Decimal.to_float(Decimal.new("2.22507385850720141e-308")) == 2.22507385850720141e-308

    assert Decimal.to_float(Decimal.new("-2.22507385850720141e-308")) ==
             -2.22507385850720141e-308

    assert_raise Decimal.Error,
                 ": number bigger than DBL_MAX: Decimal.new(\"9.999999999999999999E+1000000000000000000000017\")",
                 fn ->
                   Decimal.to_float(Decimal.new("9999999999999999999e999999999999999999999999"))
                 end

    assert_raise Decimal.Error,
                 ": number smaller than DBL_MIN: Decimal.new(\"9.9999999999999E-999999999999999999999986\")",
                 fn ->
                   Decimal.to_float(Decimal.new("99999999999999e-999999999999999999999999"))
                 end
=======
  if Version.match?(System.version(), ">= 1.18.0-rc") do
    test "JSON.Encoder implementation" do
      assert JSON.encode!(%{x: Decimal.new("1.0")}) == "{\"x\":\"1.0\"}"
    end
>>>>>>> d53c625a
  end
end<|MERGE_RESOLUTION|>--- conflicted
+++ resolved
@@ -937,7 +937,6 @@
     end
   end
 
-<<<<<<< HEAD
   test "test max_min_dbl in to_float" do
     assert Decimal.to_float(dbl_max(1)) == 1.7976931348623158e308
     assert Decimal.to_float(dbl_max(-1)) == -1.7976931348623158e308
@@ -982,11 +981,11 @@
                  fn ->
                    Decimal.to_float(Decimal.new("99999999999999e-999999999999999999999999"))
                  end
-=======
+  end
+
   if Version.match?(System.version(), ">= 1.18.0-rc") do
     test "JSON.Encoder implementation" do
       assert JSON.encode!(%{x: Decimal.new("1.0")}) == "{\"x\":\"1.0\"}"
     end
->>>>>>> d53c625a
   end
 end